/*
 * Copyright (c) 2016, 2018, Player, asie
 * Copyright (c) 2016, 2021, FabricMC
 *
 * This program is free software: you can redistribute it and/or modify
 * it under the terms of the GNU Lesser General Public License as published by
 * the Free Software Foundation, either version 3 of the License, or
 * (at your option) any later version.
 *
 * This program is distributed in the hope that it will be useful,
 * but WITHOUT ANY WARRANTY; without even the implied warranty of
 * MERCHANTABILITY or FITNESS FOR A PARTICULAR PURPOSE.  See the
 * GNU Lesser General Public License for more details.
 *
 * You should have received a copy of the GNU Lesser General Public License
 * along with this program.  If not, see <http://www.gnu.org/licenses/>.
 */

package net.fabricmc.tinyremapper;

<<<<<<< HEAD
import net.fabricmc.tinyremapper.IMappingProvider.MappingAcceptor;
import net.fabricmc.tinyremapper.IMappingProvider.Member;
import net.fabricmc.tinyremapper.MemberInstance.MemberType;
import org.objectweb.asm.*;
import org.objectweb.asm.commons.Remapper;
import org.objectweb.asm.util.CheckClassAdapter;

import java.io.File;
=======
>>>>>>> 082bf525
import java.io.IOException;
import java.io.UncheckedIOException;
import java.net.URI;
import java.net.URISyntaxException;
import java.nio.file.*;
import java.nio.file.attribute.BasicFileAttributes;
<<<<<<< HEAD
import java.util.*;
import java.util.concurrent.*;
import java.util.concurrent.atomic.AtomicReference;
import java.util.function.BiConsumer;
import java.util.function.Consumer;
import java.util.regex.Matcher;
import java.util.regex.Pattern;
=======
import java.util.ArrayDeque;
import java.util.ArrayList;
import java.util.Collection;
import java.util.Collections;
import java.util.HashMap;
import java.util.HashSet;
import java.util.IdentityHashMap;
import java.util.List;
import java.util.Map;
import java.util.Objects;
import java.util.Optional;
import java.util.Queue;
import java.util.Set;
import java.util.concurrent.CompletableFuture;
import java.util.concurrent.ConcurrentHashMap;
import java.util.concurrent.ExecutionException;
import java.util.concurrent.ExecutorService;
import java.util.concurrent.Executors;
import java.util.concurrent.Future;
import java.util.concurrent.TimeUnit;
import java.util.concurrent.atomic.AtomicReference;
import java.util.function.BiConsumer;
import java.util.function.Supplier;
>>>>>>> 082bf525
import java.util.stream.Collectors;
import java.util.zip.ZipError;

<<<<<<< HEAD
=======
import org.objectweb.asm.ClassReader;
import org.objectweb.asm.ClassVisitor;
import org.objectweb.asm.ClassWriter;
import org.objectweb.asm.FieldVisitor;
import org.objectweb.asm.MethodVisitor;
import org.objectweb.asm.Opcodes;
import org.objectweb.asm.commons.Remapper;
import org.objectweb.asm.util.CheckClassAdapter;

import net.fabricmc.tinyremapper.IMappingProvider.MappingAcceptor;
import net.fabricmc.tinyremapper.IMappingProvider.Member;
import net.fabricmc.tinyremapper.api.TrClass;
import net.fabricmc.tinyremapper.api.TrEnvironment;
import net.fabricmc.tinyremapper.api.TrMember;
import net.fabricmc.tinyremapper.api.TrMember.MemberType;

>>>>>>> 082bf525
public class TinyRemapper {
	public static class Builder {
		private Builder() { }

		public Builder withMappings(IMappingProvider provider) {
			mappingProviders.add(provider);
			return this;
		}

		public Builder ignoreFieldDesc(boolean value) {
			this.ignoreFieldDesc = value;
			return this;
		}

		public Builder threads(int threadCount) {
			this.threadCount = threadCount;
			return this;
		}

		/**
		 * Keep the input data after consuming it for apply(), allows multiple apply invocations() even without input tag use.
		 */
		public Builder keepInputData(boolean value) {
			this.keepInputData = value;
			return this;
		}

		public Builder withForcedPropagation(Set<String> entries) {
			forcePropagation.addAll(entries);
			return this;
		}

		public Builder propagatePrivate(boolean value) {
			propagatePrivate = value;
			return this;
		}

		public Builder propagateBridges(LinkedMethodPropagation value) {
			propagateBridges = value;
			return this;
		}

		public Builder propagateRecordComponents(LinkedMethodPropagation value) {
			propagateRecordComponents = value;
			return this;
		}

		public Builder removeFrames(boolean value) {
			removeFrames = value;
			return this;
		}

		public Builder ignoreConflicts(boolean value) {
			ignoreConflicts = value;
			return this;
		}

		public Builder resolveMissing(boolean value) {
			resolveMissing = value;
			return this;
		}

		public Builder checkPackageAccess(boolean value) {
			checkPackageAccess = value;
			return this;
		}

		public Builder fixPackageAccess(boolean value) {
			fixPackageAccess = value;
			return this;
		}

		public Builder rebuildSourceFilenames(boolean value) {
			rebuildSourceFilenames = value;
			return this;
		}

		public Builder skipLocalVariableMapping(boolean value) {
			skipLocalMapping = value;
			return this;
		}

		public Builder renameInvalidLocals(boolean value) {
			renameInvalidLocals = value;
			return this;
		}

		@Deprecated
		public Builder extraAnalyzeVisitor(ClassVisitor visitor) {
			return extraAnalyzeVisitor((mrjVersion, className, next) -> {
				if (next != null) throw new UnsupportedOperationException("can't chain fixed instance analyze visitors");

				return visitor;
			});
		}

		public Builder extraAnalyzeVisitor(AnalyzeVisitorProvider provider) {
			analyzeVisitors.add(provider);
			return this;
		}

		public Builder extraStateProcessor(StateProcessor processor) {
			stateProcessors.add(processor);
			return this;
		}

		public Builder extraRemapper(Remapper remapper) {
			extraRemapper = remapper;
			return this;
		}

<<<<<<< HEAD
		public Builder skipConflictsChecking(boolean value) {
			skipConflictsChecking = value;
			return this;
		}

		public Builder skipPropagate(boolean value) {
			skipPropagate = value;
			return this;
		}

		public Builder logUnknownInvokeDynamic(boolean value) {
			logUnknownInvokeDynamic = value;
			return this;
		}

		public Builder cacheMappings(boolean value) {
			cacheMappings = value;
			return this;
		}

		public Builder logger(Consumer<String> value) {
			logger = value;
=======
		public Builder extraPreApplyVisitor(ApplyVisitorProvider provider) {
			preApplyVisitors.add(provider);
			return this;
		}

		public Builder extraPostApplyVisitor(ApplyVisitorProvider provider) {
			this.postApplyVisitors.add(provider);
			return this;
		}

		public Builder extension(TinyRemapper.Extension extension) {
			extension.attach(this);
>>>>>>> 082bf525
			return this;
		}

		public TinyRemapper build() {
			TinyRemapper remapper = new TinyRemapper(mappingProviders, ignoreFieldDesc, threadCount,
					keepInputData,
					forcePropagation, propagatePrivate,
					propagateBridges, propagateRecordComponents,
					removeFrames, ignoreConflicts, resolveMissing, checkPackageAccess || fixPackageAccess, fixPackageAccess,
<<<<<<< HEAD
					rebuildSourceFilenames, skipLocalMapping, renameInvalidLocals, skipConflictsChecking,
					cacheMappings, skipPropagate, logUnknownInvokeDynamic, extraAnalyzeVisitor, extraRemapper, logger);
=======
					rebuildSourceFilenames, skipLocalMapping, renameInvalidLocals,
					analyzeVisitors, stateProcessors, preApplyVisitors, postApplyVisitors,
					extraRemapper);
>>>>>>> 082bf525

			return remapper;
		}

		private final Set<IMappingProvider> mappingProviders = new HashSet<>();
		private boolean ignoreFieldDesc;
		private int threadCount;
		private final Set<String> forcePropagation = new HashSet<>();
		private boolean keepInputData = false;
		private boolean propagatePrivate = false;
		private LinkedMethodPropagation propagateBridges = LinkedMethodPropagation.DISABLED;
		private LinkedMethodPropagation propagateRecordComponents = LinkedMethodPropagation.DISABLED;
		private boolean removeFrames = false;
		private boolean ignoreConflicts = false;
		private boolean resolveMissing = false;
		private boolean checkPackageAccess = false;
		private boolean fixPackageAccess = false;
		private boolean rebuildSourceFilenames = false;
		private boolean skipLocalMapping = false;
		private boolean renameInvalidLocals = false;
<<<<<<< HEAD
		private boolean skipConflictsChecking = false;
		private boolean cacheMappings = false;
		private boolean skipPropagate = false;
		private boolean logUnknownInvokeDynamic = true;
		private ClassVisitor extraAnalyzeVisitor;
=======
		private final List<AnalyzeVisitorProvider> analyzeVisitors = new ArrayList<>();
		private final List<StateProcessor> stateProcessors = new ArrayList<>();
		private final List<ApplyVisitorProvider> preApplyVisitors = new ArrayList<>();
		private final List<ApplyVisitorProvider> postApplyVisitors = new ArrayList<>();
>>>>>>> 082bf525
		private Remapper extraRemapper;
		private Consumer<String> logger = System.out::println;
	}

<<<<<<< HEAD
	private TinyRemapper(Set<IMappingProvider> mappingProviders, boolean ignoreFieldDesc,
=======
	public interface Extension {
		void attach(TinyRemapper.Builder builder);
	}

	public interface AnalyzeVisitorProvider {
		ClassVisitor insertAnalyzeVisitor(int mrjVersion, String className, ClassVisitor next);
	}

	public interface StateProcessor {
		void process(TrEnvironment env);
	}

	public interface ApplyVisitorProvider {
		ClassVisitor insertApplyVisitor(TrClass cls, ClassVisitor next);
	}

	private TinyRemapper(Collection<IMappingProvider> mappingProviders, boolean ignoreFieldDesc,
>>>>>>> 082bf525
			int threadCount,
			boolean keepInputData,
			Set<String> forcePropagation, boolean propagatePrivate,
			LinkedMethodPropagation propagateBridges, LinkedMethodPropagation propagateRecordComponents,
			boolean removeFrames,
			boolean ignoreConflicts,
			boolean resolveMissing,
			boolean checkPackageAccess,
			boolean fixPackageAccess,
			boolean rebuildSourceFilenames,
			boolean skipLocalMapping,
			boolean renameInvalidLocals,
<<<<<<< HEAD
			boolean skipConflictsChecking,
			boolean cacheMappings,
			boolean skipPropagate,
			boolean logUnknownInvokeDynamic,
			ClassVisitor extraAnalyzeVisitor,
			Remapper extraRemapper,
			Consumer<String> logger) {
=======
			List<AnalyzeVisitorProvider> analyzeVisitors, List<StateProcessor> stateProcessors,
			List<ApplyVisitorProvider> preApplyVisitors, List<ApplyVisitorProvider> postApplyVisitors,
			Remapper extraRemapper) {
>>>>>>> 082bf525
		this.mappingProviders = mappingProviders;
		this.ignoreFieldDesc = ignoreFieldDesc;
		this.threadCount = threadCount > 0 ? threadCount : Math.max(Runtime.getRuntime().availableProcessors(), 2);
		this.keepInputData = keepInputData;
		this.threadPool = Executors.newFixedThreadPool(this.threadCount);
		this.forcePropagation = forcePropagation;
		this.propagatePrivate = propagatePrivate;
		this.propagateBridges = propagateBridges;
		this.propagateRecordComponents = propagateRecordComponents;
		this.removeFrames = removeFrames;
		this.ignoreConflicts = ignoreConflicts;
		this.resolveMissing = resolveMissing;
		this.checkPackageAccess = checkPackageAccess;
		this.fixPackageAccess = fixPackageAccess;
		this.rebuildSourceFilenames = rebuildSourceFilenames;
		this.skipLocalMapping = skipLocalMapping;
		this.renameInvalidLocals = renameInvalidLocals;
<<<<<<< HEAD
		this.skipConflictsChecking = skipConflictsChecking;
		this.cacheMappings = cacheMappings;
		this.skipPropagate = skipPropagate;
		this.logUnknownInvokeDynamic = logUnknownInvokeDynamic;
		this.extraAnalyzeVisitor = extraAnalyzeVisitor;
=======
		this.analyzeVisitors = analyzeVisitors;
		this.stateProcessors = stateProcessors;
		this.preApplyVisitors = preApplyVisitors;
		this.postApplyVisitors = postApplyVisitors;
>>>>>>> 082bf525
		this.extraRemapper = extraRemapper;
		this.logger = logger;
	}

	public static Builder newRemapper() {
		return new Builder();
	}

	public void finish() {
		threadPool.shutdown();

		try {
			threadPool.awaitTermination(20, TimeUnit.SECONDS);
		} catch (InterruptedException e) {
			e.printStackTrace();
		}

		outputBuffer = null;
		defaultState.classes.clear();
		mrjStates.clear();
	}

	public InputTag createInputTag() {
		InputTag ret = new InputTag();
		InputTag[] array = {ret};

		Map<InputTag, InputTag[]> oldTags, newTags;

		do { // cas loop
			oldTags = this.singleInputTags.get();
			newTags = new IdentityHashMap<>(oldTags.size() + 1);
			newTags.putAll(oldTags);
			newTags.put(ret, array);
		} while (!singleInputTags.compareAndSet(oldTags, newTags));

		return ret;
	}

	public void readInputs(final Path... inputs) {
		readInputs(null, inputs);
	}

	public void readInputs(InputTag tag, Path... inputs) {
		read(inputs, true, tag).join();
	}

	public void readInputs(byte[]... inputs) {
		readInputsAsync(inputs).join();
	}

	public CompletableFuture<List<ClassInstance>> readInputsAsync(byte[]... inputs) {
		return readClassAsync(true, inputs);
	}

	public CompletableFuture<?> readInputsAsync(Path... inputs) {
		return readInputsAsync(null, inputs);
	}

	public CompletableFuture<?> readInputsAsync(InputTag tag, Path... inputs) {
		CompletableFuture<?> ret = read(inputs, true, tag);

		if (!ret.isDone()) {
			pendingReads.add(ret);
		} else {
			ret.join();
		}

		return ret;
	}

	public void readClassPath(final Path... inputs) {
		read(inputs, false, null).join();
	}

	public CompletableFuture<?> readClassPathAsync(final Path... inputs) {
		CompletableFuture<?> ret = read(inputs, false, null);

		if (!ret.isDone()) {
			pendingReads.add(ret);
		} else {
			ret.join();
		}

		return ret;
	}

	public void readClassPath(byte[]... inputs) {
		readClassPathAsync(inputs).join();
	}

	private CompletableFuture<List<ClassInstance>> readClassPathAsync(byte[]... inputs) {
		return readClassAsync(false, inputs);
	}

	private CompletableFuture<List<ClassInstance>> readClassAsync(boolean isInput, byte[]... inputs) {
		InputTag[] tags = singleInputTags.get().get(null);
		List<CompletableFuture<ClassInstance>> futures = new ArrayList<>();
		for (byte[] entry : inputs) {
			futures.add(CompletableFuture.supplyAsync(() -> {
				try {
					return analyze(isInput, tags, "/", new StaticMrjPath(entry, null));
				} catch (IOException e) {
					throw new UncheckedIOException(e);
				}
			}, threadPool));
		}
		dirty = true;
		return CompletableFuture.allOf(futures.toArray(new CompletableFuture[0]))
				.thenApply(ignore -> futures.stream()
						.map(CompletableFuture::join)
						.filter(Objects::nonNull)
						.collect(Collectors.toList()))
				.whenComplete((res, throwable) -> {
					if (res != null) {
						for (ClassInstance node : res) {
							addClass(node, readClasses, true);
						}
					}
				});
	}

	private CompletableFuture<List<ClassInstance>> read(Path[] inputs, boolean isInput, InputTag tag) {
		InputTag[] tags = singleInputTags.get().get(tag);
		List<CompletableFuture<List<ClassInstance>>> futures = new ArrayList<>();
		List<FileSystem> fsToClose = Collections.synchronizedList(new ArrayList<>());

		for (Path input : inputs) {
			futures.add(read(input, isInput, tags, fsToClose, true));
		}

		CompletableFuture<List<ClassInstance>> ret;

		if (futures.isEmpty()) {
			return CompletableFuture.completedFuture(Collections.emptyList());
		} else if (futures.size() == 1) {
			ret = futures.get(0);
		} else {
			ret = CompletableFuture.allOf(futures.toArray(new CompletableFuture[0]))
					.thenApply(ignore -> futures.stream().flatMap(f -> f.join().stream()).collect(Collectors.toList()));
		}

		if (!dirty) {
			dirty = true;

			for (MrjState state : mrjStates.values()) {
				state.dirty = true;
			}
		}

		return ret.whenComplete((res, exc) -> {
			for (FileSystem fs : fsToClose) {
				try {
					FileSystemHandler.close(fs);
				} catch (IOException e) {
					// ignore
				}
			}

			if (res != null) {
				for (ClassInstance node : res) {
					addClass(node, readClasses, true);
				}
			}

			assert dirty;
		});
	}

	private void addClass(ClassInstance cls, Map<String, ClassInstance> out, boolean isVersionAware) {
		// two different MRJ version will not cause warning if isVersionAware is true
		String name = isVersionAware ? ClassInstance.getMrjName(cls.getName(), cls.getMrjVersion()) : cls.getName();

		// add new class or replace non-input class with input class, warn if two input classes clash
		for (; ; ) {
			ClassInstance prev = out.putIfAbsent(name, cls);
			if (prev == null) return;

			if (prev.isMrjCopy() && prev.getMrjVersion() < cls.getMrjVersion()) {
				// if {@code prev} is MRJ copy and {@code prev}'s origin version is less than {@code cls}'s
				// origin version, then we should update the class.
				if (out.replace(name, prev, cls)) {
					return;
				} else {
					// loop
				}
			} else if (cls.isInput) {
				if (prev.isInput) {
					logger.accept(String.format("duplicate input class %s, from %s and %s", name, prev.srcPath, cls.srcPath));
					prev.addInputTags(cls.getInputTags());
					return;
				} else if (out.replace(name, prev, cls)) { // cas with retry-loop on failure
					cls.addInputTags(prev.getInputTags());
					return;
				} else {
					// loop
				}
			} else {
				if (out == readClasses) {
					mergedClasspath = false;
					mappingsDirty = true;
				}

				prev.addInputTags(cls.getInputTags());
				return;
			}
		}
	}

	private CompletableFuture<List<ClassInstance>> read(final Path file, boolean isInput, InputTag[] tags, final List<FileSystem> fsToClose, boolean isParentLevel) {
		return read(file, isInput, tags, file.toString(), fsToClose, isParentLevel);
	}

	private CompletableFuture<List<ClassInstance>> read(Path file, boolean isInput, InputTag[] tags, final String srcPath, List<FileSystem> fsToClose, boolean isParentLevel) {
		if (file.toString().endsWith(".class")) {
			return CompletableFuture.supplyAsync(() -> {
				try {
					ClassInstance res = analyze(isInput, tags, srcPath, new FileMrjPath(file));
					if (res != null) return Collections.singletonList(res);
				} catch (IOException e) {
					logger.accept("Failed to read " + file.toAbsolutePath());
					e.printStackTrace();
				} catch (Throwable throwable) {
					logger.accept("Failed to read " + file.toAbsolutePath());
					throw throwable;
				}
				return Collections.emptyList();
			}, threadPool);
		} else if (isParentLevel) {
			List<CompletableFuture<List<ClassInstance>>> ret = new ArrayList<>();
			try {
				if (Files.isDirectory(file)) {
					Files.walkFileTree(file, new SimpleFileVisitor<Path>() {
						@Override
<<<<<<< HEAD
						public FileVisitResult visitFile(Path file, BasicFileAttributes attrs) {
							if (file.toString().endsWith(".class")) {
								ret.add(read(file, isInput, tags, srcPath, fsToClose, false));
=======
						public List<ClassInstance> get() {
							try {
								return readFile(file, isInput, tags, srcPath, fsToClose);
							} catch (URISyntaxException e) {
								throw new RuntimeException(e);
							} catch (IOException | ZipError e) {
								throw new RuntimeException("Error reading file "+file, e);
>>>>>>> 082bf525
							}

							return FileVisitResult.CONTINUE;
						}
					});
				} else {
					try {
						URI uri = new URI("jar:" + file.toUri());
						FileSystem fs = FileSystemHandler.open(uri);
						fsToClose.add(fs);
						Files.walkFileTree(fs.getPath("/"), new SimpleFileVisitor<Path>() {
							@Override
							public FileVisitResult visitFile(Path file, BasicFileAttributes attrs) {
								if (file.toString().endsWith(".class")) {
									ret.add(read(file, isInput, tags, srcPath, fsToClose, false));
								}

								return FileVisitResult.CONTINUE;
							}
						});
					} catch (URISyntaxException e) {
						throw new RuntimeException(e);
					}
				}
				return CompletableFuture.allOf(ret.toArray(new CompletableFuture[0])).thenApply(unused ->
						ret.stream()
								.map(CompletableFuture::join)
								.flatMap(Collection::stream)
								.collect(Collectors.toList()));
			} catch (IOException e) {
				logger.accept(file.toAbsolutePath().toString());
				e.printStackTrace();
			}
		}

		return CompletableFuture.completedFuture(Collections.emptyList());
	}

	private static int analyzeMrjVersion(MrjPath file, String name) {
		String pathOrNull = file.pathOrNull();
		if (pathOrNull == null) {
			return ClassInstance.MRJ_DEFAULT;
		}
		if (File.separator.equals("/")) {
			return analyzeMrjVersion(pathOrNull, name);
		} else if (File.separator.equals("\\")) {
			return analyzeMrjVersion(pathOrNull.replace('\\', '/'), name);
		} else {
			throw new RuntimeException("Unknown file separator detected.");
		}
	}

	private interface MrjPath {
		byte[] bytes() throws IOException;

		String pathOrNull();
	}

	private static class StaticMrjPath implements MrjPath {
		private final byte[] bytes;
		private final String path;

		public StaticMrjPath(byte[] bytes, String path) {
			this.bytes = bytes;
			this.path = path;
		}

		@Override
		public byte[] bytes() {
			return bytes;
		}

		@Override
		public String pathOrNull() {
			return path;
		}
	}

<<<<<<< HEAD
	private static class FileMrjPath implements MrjPath {
		private byte[] bytes;
		private Path path;

		public FileMrjPath(Path path) {
			this.path = path;
		}

		@Override
		public byte[] bytes() throws IOException {
			synchronized (this) {
				if (bytes == null) {
					bytes = Files.readAllBytes(path);
				}

				return bytes;
			}
		}

		@Override
		public String pathOrNull() {
			return path.toString();
		}
	}
=======
	/**
	 * Determine the MRJ version of the supplied class file and name.
	 *
	 * <p>This assumes that the file path follows the usual META-INF/versions/{@code <version>}/pkg/for/cls.class form.
	 */
	private static int analyzeMrjVersion(Path file, String name) {
		assert file.getFileName().toString().endsWith(".class");
>>>>>>> 082bf525

		int pkgCount = 0;
		int pos = 0;

		while ((pos = name.indexOf('/', pos) + 1) > 0) {
			pkgCount++;
		}

		int pathNameCount = file.getNameCount();
		int pathNameOffset = pathNameCount - pkgCount - 1; // path index for root package

		if (pathNameOffset >= 3
				&& file.getName(pathNameOffset - 3).toString().equals("META-INF") // root pkg is in META-INF/x/x
				&& file.getName(pathNameOffset - 2).toString().equals("versions") // root pkg is in META-INF/versions/x
				&& file.subpath(pathNameOffset, pathNameCount).toString().replace('\\', '/').regionMatches(0, name, 0, name.length())) { // verify class name == path from root pkg dir, ignores suffix like .class
			try {
				return Integer.parseInt(file.getName(pathNameOffset - 1).toString());
			} catch (NumberFormatException e) {
				// ignore
			}
		}

		return ClassInstance.MRJ_DEFAULT;
	}

	private ClassInstance analyze(boolean isInput, InputTag[] tags, String srcPath, MrjPath file) throws IOException {
		byte[] data = file.bytes();
		ClassReader reader = new ClassReader(data);

		if ((reader.getAccess() & Opcodes.ACC_MODULE) != 0) return null; // special attribute for module-info.class, can't be a regular class

		final ClassInstance ret = new ClassInstance(this, isInput, tags, srcPath, isInput ? data : null);

		reader.accept(new ClassVisitor(Opcodes.ASM9) {
			@Override
			public void visit(int version, int access, String name, String signature, String superName, String[] interfaces) {
				int mrjVersion = analyzeMrjVersion(file, name);
				ret.init(mrjVersion, name, signature, superName, access, interfaces);

				for (int i = analyzeVisitors.size() - 1; i >= 0; i--) {
					cv = analyzeVisitors.get(i).insertAnalyzeVisitor(mrjVersion, name, cv);
				}

				super.visit(version, access, name, signature, superName, interfaces);
			}

			@Override
			public MethodVisitor visitMethod(int access, String name, String desc, String signature, String[] exceptions) {
				MemberInstance prev = ret.addMember(new MemberInstance(TrMember.MemberType.METHOD, ret, name, desc, access, ret.getMembers().size()));
				if (prev != null) throw new RuntimeException(String.format("duplicate method %s/%s%s in inputs", ret.getName(), name, desc));

				return super.visitMethod(access, name, desc, signature, exceptions);
			}

			@Override
			public FieldVisitor visitField(int access, String name, String desc, String signature, Object value) {
				MemberInstance prev = ret.addMember(new MemberInstance(TrMember.MemberType.FIELD, ret, name, desc, access, ret.getMembers().size()));
				if (prev != null) throw new RuntimeException(String.format("duplicate field %s/%s;;%s in inputs", ret.getName(), name, desc));

				return super.visitField(access, name, desc, signature, value);
			}
		}, ClassReader.SKIP_DEBUG | ClassReader.SKIP_FRAMES | ClassReader.SKIP_CODE);

		return ret;
	}

<<<<<<< HEAD
	String mapClass(String className) {
		return remapper.map(className);
	}

	private void loadMappings(boolean ignoreCached) {
		if (mappingsDirty || ignoreCached) {
			classMap.clear();
			methodMap.clear();
			methodArgMap.clear();
			fieldMap.clear();
			unmergeClasses();

			mappingsDirty = true;
		}

		if (!mappingsDirty) return;
		mappingsDirty = false;
=======
	private void loadMappings() {
>>>>>>> 082bf525
		MappingAcceptor acceptor = new MappingAcceptor() {
			@Override
			public void acceptClass(String srcName, String dstName) {
				if (srcName == null) throw new NullPointerException("null src name");
				if (dstName == null) throw new NullPointerException("null dst name");

				classMap.put(srcName, dstName);
			}

			@Override
			public void acceptMethod(Member method, String dstName) {
				if (method == null) throw new NullPointerException("null src method");
				if (method.owner == null) throw new NullPointerException("null src method owner");
				if (method.name == null) throw new NullPointerException("null src method name");
				if (method.desc == null) throw new NullPointerException("null src method desc");
				if (dstName == null) throw new NullPointerException("null dst name");

				methodMap.put(method.owner + "/" + MemberInstance.getMethodId(method.name, method.desc), dstName);
			}

			@Override
			public void acceptMethodArg(Member method, int lvIndex, String dstName) {
				if (method == null) throw new NullPointerException("null src method");
				if (method.owner == null) throw new NullPointerException("null src method owner");
				if (method.name == null) throw new NullPointerException("null src method name");
				if (method.desc == null) throw new NullPointerException("null src method desc");
				if (dstName == null) throw new NullPointerException("null dst name");

				methodArgMap.put(method.owner + "/" + MemberInstance.getMethodId(method.name, method.desc) + lvIndex, dstName);
			}

			@Override
			public void acceptMethodVar(Member method, int lvIndex, int startOpIdx, int asmIndex, String dstName) {
				if (method == null) throw new NullPointerException("null src method");
				if (method.owner == null) throw new NullPointerException("null src method owner");
				if (method.name == null) throw new NullPointerException("null src method name");
				if (method.desc == null) throw new NullPointerException("null src method desc");
				if (dstName == null) throw new NullPointerException("null dst name");

				// TODO Auto-generated method stub
			}

			@Override
			public void acceptField(Member field, String dstName) {
				if (field == null) throw new NullPointerException("null src field");
				if (field.owner == null) throw new NullPointerException("null src field owner");
				if (field.name == null) throw new NullPointerException("null src field name");
				if (field.desc == null && !ignoreFieldDesc) throw new NullPointerException("null src field desc");
				if (dstName == null) throw new NullPointerException("null dst name");

				fieldMap.put(field.owner + "/" + MemberInstance.getFieldId(field.name, field.desc, ignoreFieldDesc), dstName);
			}
		};

		for (IMappingProvider provider : mappingProviders) {
			provider.load(acceptor);
		}

		checkClassMappings();
	}

	public void replaceMappings(Set<IMappingProvider> providers) {
		if (!equalsMappings(providers)) {
			mappingsDirty = true;
			mappingProviders.clear();
			mappingProviders.addAll(providers);
		}
	}

	public boolean equalsMappings(Set<IMappingProvider> other) {
		if (other == mappingProviders)
			return true;
		if (other.size() != mappingProviders.size())
			return false;
		return mappingProviders.containsAll(other);
	}

	private void checkClassMappings() {
		// determine classes that map to the same target name, if there are any print duplicates and throw
		Set<String> testSet = new HashSet<>(classMap.values());

		if (testSet.size() != classMap.size()) { // src->target is not a 1:1 mapping
			Set<String> duplicates = new HashSet<>();

			for (String name : classMap.values()) {
				if (!testSet.remove(name)) {
					duplicates.add(name);
				}
			}

			logger.accept("non-unique class target name mappings:");

			for (String target : duplicates) {
				StringBuilder builder = new StringBuilder();
				builder.append("  [");
				boolean first = true;

				for (Map.Entry<String, String> e : classMap.entrySet()) {
					if (e.getValue().equals(target)) {
						if (first) {
							first = false;
						} else {
							builder.append(", ");
						}

						builder.append(e.getKey());
					}
				}

				builder.append("] -> ").append(target);
				logger.accept(builder.toString());
			}

			throw new RuntimeException("duplicate class target name mappings detected");
		}
	}

<<<<<<< HEAD
	private void unmergeClasses() {
		mergedClasspath = false;
		for (ClassInstance node : classes.values()) {
			node.parents.clear();
			node.children.clear();
		}
	}

	private void mergeClasspath() {
		if (mergedClasspath) return;
		mergedClasspath = true;
		for (ClassInstance node : classes.values()) {
			if (node.isInput) continue;
			assert node.getSuperName() != null;

			ClassInstance parent = classes.get(node.getSuperName());

			if (parent != null) {
				node.parents.add(parent);
				parent.children.add(node);
			}

			for (String iface : node.getInterfaces()) {
				parent = classes.get(iface);

				if (parent != null) {
					node.parents.add(parent);
					parent.children.add(node);
				}
			}
		}
	}

	private void mergeInput() {
		for (ClassInstance node : classes.values().parallelStream()
				.filter(node -> node.isInput)
				.collect(Collectors.toList())) {
=======
	private void merge(MrjState state) {
		for (ClassInstance node : state.classes.values()) {
>>>>>>> 082bf525
			assert node.getSuperName() != null;

			ClassInstance parent = state.getClass(node.getSuperName());

			if (parent != null) {
				node.parents.add(parent);
				parent.children.add(node);
			}

			for (String iface : node.getInterfaceNames0()) {
				parent = state.getClass(iface);

				if (parent != null) {
					node.parents.add(parent);
					parent.children.add(node);
				}
			}
		}
	}

<<<<<<< HEAD
	private void unmergeInput() {
		classes.values().parallelStream()
				.filter(node -> node.isInput)
				.flatMap(node -> node.parents.stream())
				.distinct()
				.forEach(node -> node.children.removeIf(child -> child.isInput));
	}

	private void propagate() {
		if (skipPropagate) return;
		conflicts.clear();
		classes.values().parallelStream().forEach(value -> {
			value.resolvedMembers = new ConcurrentHashMap<>();
			for (MemberInstance member : value.getMembers()) {
				member.forceSetNewName(null);
				member.newNameOriginatingCls = null;
			}
		});

=======
	private void propagate(MrjState state) {
>>>>>>> 082bf525
		List<Future<?>> futures = new ArrayList<>();
		List<Map.Entry<String, String>> tasks = new ArrayList<>();
		int maxTasks = methodMap.size() / threadCount / 4;

		for (Map.Entry<String, String> entry : methodMap.entrySet()) {
			tasks.add(entry);

			if (tasks.size() >= maxTasks) {
				futures.add(threadPool.submit(new Propagation(state, TrMember.MemberType.METHOD, tasks)));
				tasks.clear();
			}
		}

		futures.add(threadPool.submit(new Propagation(state, TrMember.MemberType.METHOD, tasks)));
		tasks.clear();

		for (Map.Entry<String, String> entry : fieldMap.entrySet()) {
			tasks.add(entry);

			if (tasks.size() >= maxTasks) {
				futures.add(threadPool.submit(new Propagation(state, TrMember.MemberType.FIELD, tasks)));
				tasks.clear();
			}
		}

		futures.add(threadPool.submit(new Propagation(state, TrMember.MemberType.FIELD, tasks)));
		tasks.clear();

		waitForAll(futures);

		handleConflicts(state);
	}

<<<<<<< HEAD
	private void handleConflicts() {
		if (skipConflictsChecking) return;
=======
	private void handleConflicts(MrjState state) {
>>>>>>> 082bf525
		Set<String> testSet = new HashSet<>();
		boolean targetNameCheckFailed = false;

		for (ClassInstance cls : state.classes.values()) {
			for (MemberInstance member : cls.getMembers()) {
				String name = member.getNewMappedName();
				if (name == null) name = member.name;

				testSet.add(MemberInstance.getId(member.type, name, member.desc, ignoreFieldDesc));
			}

			if (testSet.size() != cls.getMembers().size()) {
				if (!targetNameCheckFailed) {
					targetNameCheckFailed = true;
					logger.accept("Mapping target name conflicts detected:");
				}

				Map<String, List<MemberInstance>> duplicates = new HashMap<>();

				for (MemberInstance member : cls.getMembers()) {
					String name = member.getNewMappedName();
					if (name == null) name = member.name;

					duplicates.computeIfAbsent(MemberInstance.getId(member.type, name, member.desc, ignoreFieldDesc), ignore -> new ArrayList<>()).add(member);
				}

				for (Map.Entry<String, List<MemberInstance>> e : duplicates.entrySet()) {
					String nameDesc = e.getKey();
					List<MemberInstance> members = e.getValue();
					if (members.size() < 2) continue;

					MemberInstance anyMember = members.get(0);
					StringBuilder builder = new StringBuilder();
					builder.append("  ").append(anyMember.type).append("s ").append(cls.getName()).append("/[");

					for (int i = 0; i < members.size(); i++) {
						if (i != 0) builder.append(", ");

						MemberInstance member = members.get(i);

						if (member.newNameOriginatingCls != null && !member.newNameOriginatingCls.equals(cls.getName())) {
							builder.append(member.newNameOriginatingCls);
							builder.append('/');
						}

						builder.append(member.name);
					}

					builder.append(']').append(MemberInstance.getId(anyMember.type, "", anyMember.desc, ignoreFieldDesc));
					builder.append(" -> ").append(MemberInstance.getNameFromId(anyMember.type, nameDesc, ignoreFieldDesc));
					logger.accept(builder.toString());
				}
			}

			testSet.clear();
		}

		boolean unfixableConflicts = false;

		if (!conflicts.isEmpty()) {
			logger.accept("Mapping source name conflicts detected:");

			for (Map.Entry<MemberInstance, Set<String>> entry : conflicts.entrySet()) {
				MemberInstance member = entry.getKey();
				String newName = member.getNewMappedName();
				Set<String> names = entry.getValue();
				names.add(member.cls.getName() + "/" + newName);

				logger.accept(String.format("  %s %s %s (%s) -> %s", member.cls.getName(), member.type.name(), member.name, member.desc, names));

				if (ignoreConflicts) {
<<<<<<< HEAD
					Map<String, String> mappings = member.type == MemberType.METHOD ? methodMap : fieldMap;
					String mappingName = mappings.get(member.cls.getName() + "/" + member.getId());
=======
					Map<String, String> mappings = member.type == TrMember.MemberType.METHOD ? methodMap : fieldMap;
					String mappingName = mappings.get(member.cls.getName()+"/"+member.getId());
>>>>>>> 082bf525

					if (mappingName == null) { // no direct mapping match, try parents
						Queue<ClassInstance> queue = new ArrayDeque<>(member.cls.parents);
						ClassInstance cls;

						while ((cls = queue.poll()) != null) {
							mappingName = mappings.get(cls.getName() + "/" + member.getId());
							if (mappingName != null) break;

							queue.addAll(cls.parents);
						}
					}

					if (mappingName == null) {
						unfixableConflicts = true;
					} else {
						member.forceSetNewName(mappingName);
						logger.accept("    fixable: replaced with " + mappingName);
					}
				}
			}
		}

		if (!conflicts.isEmpty() && !ignoreConflicts || unfixableConflicts || targetNameCheckFailed) {
			if (ignoreConflicts || targetNameCheckFailed) logger.accept("There were unfixable conflicts.");

			throw new RuntimeException("Unfixable conflicts");
		}
	}

	public void apply(final BiConsumer<String, byte[]> outputConsumer) {
		apply(outputConsumer, (InputTag[]) null);
	}

	public void apply(final BiConsumer<String, byte[]> outputConsumer, InputTag... inputTags) {
		// We expect apply() to be invoked only once if the user didn't request any input tags. Invoking it multiple
		// times still works with keepInputData=true, but wastes some time by redoing most processing.
		// With input tags the first apply invocation computes the entire output, but yields only what matches the given
		// input tags. The output data is being kept for eventual further apply() outputs, only finish() clears it.
		boolean hasInputTags = !singleInputTags.get().isEmpty();

		synchronized (this) { // guard against concurrent apply invocations
			refresh();

<<<<<<< HEAD
			for (int version : mrjClasses.keySet()) {
				mrjRefresh(version);
=======
			if (outputBuffer == null) { // first (inputTags present) or full (no input tags) output invocation, process everything but don't output if input tags are present
				BiConsumer<ClassInstance, byte[]> immediateOutputConsumer;
>>>>>>> 082bf525

				if (fixPackageAccess || hasInputTags) { // need re-processing or output buffering for repeated applies
					outputBuffer = new ConcurrentHashMap<>();
					immediateOutputConsumer = outputBuffer::put;
				} else {
					immediateOutputConsumer = (cls, data) -> outputConsumer.accept(ClassInstance.getMrjName(cls.getContext().remapper.map(cls.getName()), cls.getMrjVersion()), data);
				}

				List<Future<?>> futures = new ArrayList<>();

				for (MrjState state : mrjStates.values()) {
					mrjRefresh(state);

					for (final ClassInstance cls : state.classes.values()) {
						if (!cls.isInput) continue;

						if (cls.data == null) {
							if (!hasInputTags && !keepInputData)
								throw new IllegalStateException("invoking apply multiple times without input tags or hasInputData");
							throw new IllegalStateException("data for input class " + cls + " is missing?!");
						}

						futures.add(threadPool.submit(() -> immediateOutputConsumer.accept(cls, apply(cls))));
					}
				}

				waitForAll(futures);

				boolean needsFixes = !classesToMakePublic.isEmpty() || !membersToMakePublic.isEmpty();

<<<<<<< HEAD
					if (fixPackageAccess) {
						if (needsFixes) {
							logger.accept(String.format("Fixing access for %d classes and %d members.", classesToMakePublic.size(), membersToMakePublic.size()));
						}
=======
				if (fixPackageAccess) {
					if (needsFixes) {
						System.out.printf("Fixing access for %d classes and %d members.%n", classesToMakePublic.size(), membersToMakePublic.size());
					}
>>>>>>> 082bf525

					for (Map.Entry<ClassInstance, byte[]> entry : outputBuffer.entrySet()) {
						ClassInstance cls = entry.getKey();
						byte[] data = entry.getValue();

						if (needsFixes) {
							data = fixClass(cls, data);
						}

						if (hasInputTags) {
							entry.setValue(data);
						} else {
							outputConsumer.accept(ClassInstance.getMrjName(cls.getContext().remapper.map(cls.getName()), cls.getMrjVersion()), data);
						}
					}

					if (!hasInputTags) outputBuffer = null; // don't expect repeat invocations

					classesToMakePublic.clear();
					membersToMakePublic.clear();
				} else if (needsFixes) {
					throw new RuntimeException(String.format("%d classes and %d members need access fixes", classesToMakePublic.size(), membersToMakePublic.size()));
				}
			}

			assert hasInputTags == (outputBuffer != null);

			if (outputBuffer != null) { // partial output selected by input tags
				for (Map.Entry<ClassInstance, byte[]> entry : outputBuffer.entrySet()) {
					ClassInstance cls = entry.getKey();

					if (inputTags == null || cls.hasAnyInputTag(inputTags)) {
						outputConsumer.accept(ClassInstance.getMrjName(cls.getContext().remapper.map(cls.getName()), cls.getMrjVersion()), entry.getValue());
					}
				}
			}
		}
	}

	/**
	 * This function will setup {@code mrjClasses} with any new MRJ version
	 * added. It will put the result of {@code constructMrjCopy} from lower
	 * MRJ version to the new version.
<<<<<<< HEAD
	 *
	 * @param versions the new versions that need to be added in to {@code mrjClasses}
=======
	 * @param newVersions the new versions that need to be added in to {@code mrjClasses}
>>>>>>> 082bf525
	 */
	private void fixMrjClasses(Set<Integer> newVersions) {
		// ensure the new version is added from lowest to highest
<<<<<<< HEAD
		for (int toVersion : versions.stream().sorted().collect(Collectors.toList())) {
			Map<String, ClassInstance> toClasses = new HashMap<>();
=======
		for (int newVersion: newVersions.stream().sorted().collect(Collectors.toList())) {
			MrjState newState = new MrjState(this, newVersion);
>>>>>>> 082bf525

			if (mrjStates.put(newVersion, newState) != null) {
				throw new RuntimeException("internal error: duplicate versions in mrjClasses");
			}

			// find the fromVersion that just lower the the toVersion
			Optional<Integer> fromVersion = mrjStates.keySet().stream()
					.filter(v -> v < newVersion).max(Integer::compare);

			if (fromVersion.isPresent()) {
				Map<String, ClassInstance> fromClasses = mrjStates.get(fromVersion.get()).classes;

<<<<<<< HEAD
				for (ClassInstance cls : fromClasses.values()) {
					addClass(cls.constructMrjCopy(), toClasses, false);
=======
				for (ClassInstance cls: fromClasses.values()) {
					addClass(cls.constructMrjCopy(newState), newState.classes, false);
>>>>>>> 082bf525
				}
			}
		}
	}

	public void removeInput() {
		synchronized (this) {
			unmergeInput();
			classes.values().removeIf(node -> node.isInput);
		}
	}

<<<<<<< HEAD
	public void prepareClasses() {
		synchronized (this) {
			_prepareClasses();
=======
		outputBuffer = null;

		if (!pendingReads.isEmpty()) {
			for (CompletableFuture<?> future : pendingReads) {
				future.join();
			}

			pendingReads.clear();
>>>>>>> 082bf525
		}
	}

	private void _prepareClasses() {
		if (!readClasses.isEmpty()) {
			// fix any new adding MRJ versions
			Set<Integer> versions = readClasses.values().stream().map(ClassInstance::getMrjVersion).collect(Collectors.toSet());
			versions.removeAll(mrjStates.keySet());
			fixMrjClasses(versions);

			for (ClassInstance cls : readClasses.values()) {
				// TODO: this might be able to optimize, any suggestion?
				int clsVersion = cls.getMrjVersion();
<<<<<<< HEAD
				addClass(cls, mrjClasses.get(clsVersion), false);

				for (int version : mrjClasses.keySet().stream().filter(v -> v > clsVersion).collect(Collectors.toSet())) {
					addClass(cls.constructMrjCopy(), mrjClasses.get(version), false);
=======
				MrjState state = mrjStates.get(clsVersion);
				cls.setContext(state);
				addClass(cls, state.classes, false);

				for (int version: mrjStates.keySet()) {
					if (version > clsVersion) {
						MrjState newState = mrjStates.get(version);
						addClass(cls.constructMrjCopy(newState), newState.classes, false);
					}
>>>>>>> 082bf525
				}
			}

			readClasses.clear();
		}
	}

	private void refresh() {
		if (!dirty) {
			assert pendingReads.isEmpty();
			assert readClasses.isEmpty();

			return;
		}

		if (!pendingReads.isEmpty()) {
			for (CompletableFuture<?> future : pendingReads) {
				future.join();
			}

			pendingReads.clear();
		}

		_prepareClasses();
		loadMappings(!cacheMappings);
		mergeClasspath();
		propagate();
	}

	private void mrjRefresh(MrjState state) {
		if (!state.dirty) {
			return;
		}

		assert new HashSet<>(state.classes.values()).size() == state.classes.size();
		assert state.classes.values().stream().map(ClassInstance::getName).distinct().count() == state.classes.size();

<<<<<<< HEAD
		mergeInput();
		propagate();
=======
		merge(state);
		propagate(state);

		for (StateProcessor processor : stateProcessors) {
			processor.process(state);
		}

		state.dirty = false;
>>>>>>> 082bf525
	}

	private byte[] apply(final ClassInstance cls) {
		ClassReader reader = new ClassReader(cls.data);
		ClassWriter writer = new ClassWriter(0);
		int flags = removeFrames ? ClassReader.SKIP_FRAMES : ClassReader.EXPAND_FRAMES;

		ClassVisitor visitor = writer;

		if (check) {
			visitor = new CheckClassAdapter(visitor);
		}

		for (int i = postApplyVisitors.size() - 1; i >= 0; i--) {
			visitor = postApplyVisitors.get(i).insertApplyVisitor(cls, visitor);
		}

		visitor = new AsmClassRemapper(visitor, cls.getContext().remapper, rebuildSourceFilenames, checkPackageAccess, skipLocalMapping, renameInvalidLocals);

		for (int i = preApplyVisitors.size() - 1; i >= 0; i--) {
			visitor = preApplyVisitors.get(i).insertApplyVisitor(cls, visitor);
		}

		reader.accept(visitor, flags);

		// TODO: compute frames (-Xverify:all -XX:-FailOverToOldVerifier)

		if (!keepInputData) cls.data = null;

		return writer.toByteArray();
	}

	private byte[] fixClass(ClassInstance cls, byte[] data) {
		boolean makeClsPublic = classesToMakePublic.contains(cls);
		Set<String> clsMembersToMakePublic = null;

		for (MemberInstance member : cls.getMembers()) {
			if (membersToMakePublic.contains(member)) {
				if (clsMembersToMakePublic == null) clsMembersToMakePublic = new HashSet<>();

				AsmRemapper remapper = cls.getContext().remapper;
				String mappedName, mappedDesc;

				if (member.type == TrMember.MemberType.FIELD) {
					mappedName = remapper.mapFieldName(cls, member.name, member.desc);
					mappedDesc = remapper.mapDesc(member.desc);
				} else {
					mappedName = remapper.mapMethodName(cls, member.name, member.desc);
					mappedDesc = remapper.mapMethodDesc(member.desc);
				}

				clsMembersToMakePublic.add(MemberInstance.getId(member.type, mappedName, mappedDesc, ignoreFieldDesc));
			}
		}

		if (!makeClsPublic && clsMembersToMakePublic == null) return data;

		final Set<String> finalClsMembersToMakePublic = clsMembersToMakePublic;

		ClassReader reader = new ClassReader(data);
		ClassWriter writer = new ClassWriter(0);

		reader.accept(new ClassVisitor(Opcodes.ASM9, writer) {
			@Override
			public void visit(int version, int access, String name, String signature, String superName, String[] interfaces) {
				if (makeClsPublic) {
					access = (access & ~(Opcodes.ACC_PRIVATE | Opcodes.ACC_PROTECTED)) | Opcodes.ACC_PUBLIC;
				}

				super.visit(version, access, name, signature, superName, interfaces);
			}

			@Override
			public FieldVisitor visitField(int access, String name, String descriptor, String signature, Object value) {
				if (finalClsMembersToMakePublic != null
				    && finalClsMembersToMakePublic.contains(MemberInstance.getFieldId(name, descriptor, ignoreFieldDesc))) {
					access = (access & ~(Opcodes.ACC_PRIVATE | Opcodes.ACC_PROTECTED)) | Opcodes.ACC_PUBLIC;
				}

				return super.visitField(access, name, descriptor, signature, value);
			}

			@Override
			public MethodVisitor visitMethod(int access, String name, String descriptor, String signature, String[] exceptions) {
				if (finalClsMembersToMakePublic != null
				    && finalClsMembersToMakePublic.contains(MemberInstance.getMethodId(name, descriptor))) {
					access = (access & ~(Opcodes.ACC_PRIVATE | Opcodes.ACC_PROTECTED)) | Opcodes.ACC_PUBLIC;
				}

				return super.visitMethod(access, name, descriptor, signature, exceptions);
			}
		}, 0);

		return writer.toByteArray();
	}

	public synchronized AsmRemapper getRemapper() {
		refresh();
		mrjRefresh(defaultState);
		return defaultState.remapper;
	}

	private static void waitForAll(Iterable<Future<?>> futures) {
		try {
			for (Future<?> future : futures) {
				future.get();
			}
		} catch (InterruptedException | ExecutionException e) {
			throw new RuntimeException(e);
		}
	}

	private static String getClassName(String nameDesc, MemberType type) {
		int descStart = getDescStart(nameDesc, type);
		int nameStart = nameDesc.lastIndexOf('/', descStart - 1);
		if (nameStart == -1) nameStart = 0;

		return nameDesc.substring(0, nameStart);
	}

	private static String stripClassName(String nameDesc, MemberType type) {
		int descStart = getDescStart(nameDesc, type);
		int nameStart = nameDesc.lastIndexOf('/', descStart - 1);
		if (nameStart == -1) nameStart = 0;

		return nameDesc.substring(nameStart + 1);
	}

	private static int getDescStart(String nameDesc, MemberType type) {
		int ret;

		if (type == TrMember.MemberType.METHOD) {
			ret = nameDesc.indexOf('(');
		} else {
			ret = nameDesc.indexOf(";;");
		}

		if (ret == -1) ret = nameDesc.length();

		return ret;
	}

	enum Direction {
		ANY,
		UP,
		DOWN
	}

	class Propagation implements Runnable {
		Propagation(MrjState state, MemberType type, List<Map.Entry<String, String>> tasks) {
			this.state = state;
			this.type = type;
			this.tasks.addAll(tasks);
		}

		@Override
		public void run() {
			Set<ClassInstance> visitedUp = Collections.newSetFromMap(new IdentityHashMap<>());
			Set<ClassInstance> visitedDown = Collections.newSetFromMap(new IdentityHashMap<>());

			for (Map.Entry<String, String> entry : tasks) {
				String className = getClassName(entry.getKey(), type);
				ClassInstance cls = state.getClass(className);
				if (cls == null) continue; // not available for this Side

				String idSrc = stripClassName(entry.getKey(), type);
				String nameDst = entry.getValue();
				assert nameDst.indexOf('/') < 0;

				if (MemberInstance.getNameFromId(type, idSrc, ignoreFieldDesc).equals(nameDst)) {
					continue; // no name change
				}

				MemberInstance member = resolveMissing ? cls.resolve(type, idSrc) : cls.getMember(type, idSrc);

				if (member == null) {
					// not available for this Side
					continue;
				}

<<<<<<< HEAD
				cls = member.cls;
				boolean isVirtual = member.isVirtual();

				visitedUp.add(cls);
				visitedDown.add(cls);
				cls.propagate(TinyRemapper.this, type, className, idSrc, nameDst,
						(isVirtual ? Direction.ANY : Direction.DOWN), isVirtual, false,
						true, visitedUp, visitedDown);
				visitedUp.clear();
				visitedDown.clear();

				if (propagateRecordComponents != LinkedMethodPropagation.DISABLED
				    && cls.isRecord()
				    && type == MemberType.FIELD
				    && (member.access & (Opcodes.ACC_STATIC | Opcodes.ACC_PRIVATE | Opcodes.ACC_FINAL)) == (Opcodes.ACC_PRIVATE | Opcodes.ACC_FINAL)) { // not static, but private+final
					String getterIdSrc = MemberInstance.getMethodId(member.name, "()".concat(member.desc));
					MemberInstance getter = cls.getMember(MemberType.METHOD, getterIdSrc);

					if (getter != null && getter.isVirtual()) {
						visitedUp.add(cls);
						visitedDown.add(cls);
						cls.propagate(TinyRemapper.this, MemberType.METHOD, className, getterIdSrc, nameDst,
								Direction.ANY, true, true,
								true, visitedUp, visitedDown);
						visitedUp.clear();
						visitedDown.clear();
					}
				}
=======
				Propagator.propagate(member, idSrc, nameDst, visitedUp, visitedDown);
>>>>>>> 082bf525
			}
		}

		private final MrjState state;
		private final MemberType type;
		private final List<Map.Entry<String, String>> tasks = new ArrayList<>();
	}

	public enum LinkedMethodPropagation {
		/**
		 * Don't propagate names into methods.
		 *
		 * <p>This is JVM compliant but doesn't mirror Javac's behavior and decouples bridge methods from their target.
		 */
		DISABLED,
		/**
		 * Propagate names into methods.
		 *
		 * <p>Mappings reaching bridge method will be applied to the methods they bridge to.
		 */
		ENABLED,
		/**
		 * Propagate names into methods and create additional bridges to keep the normally mapped method name intact.
		 */
		COMPATIBLE
	}

	static final class MrjState implements TrEnvironment {
		MrjState(TinyRemapper tr, int version) {
			Objects.requireNonNull(tr);

			this.tr = tr;
			this.version = version;
			this.remapper = new AsmRemapper(this);
		}

		@Override
		public int getMrjVersion() {
			return version;
		}

		@Override
		public AsmRemapper getRemapper() {
			return remapper;
		}

		@Override
		public ClassInstance getClass(String internalName) {
			return classes.get(internalName);
		}

		@Override
		public void propagate(TrMember m, String newName) {
			MemberInstance member = (MemberInstance) m;
			Set<ClassInstance> visitedUp = Collections.newSetFromMap(new IdentityHashMap<>());
			Set<ClassInstance> visitedDown = Collections.newSetFromMap(new IdentityHashMap<>());

			Propagator.propagate(member, member.getId(), newName, visitedUp, visitedDown);
		}

		final TinyRemapper tr;
		final int version;
		final Map<String, ClassInstance> classes = new HashMap<>();
		final AsmRemapper remapper;
		volatile boolean dirty = true;
	}

	public boolean isMappingsDirty() {
		return mappingsDirty;
	}

	private final boolean check = false;

	private final boolean keepInputData;
	final Set<String> forcePropagation;
	final boolean propagatePrivate;
	final LinkedMethodPropagation propagateBridges;
	final LinkedMethodPropagation propagateRecordComponents;
	private final boolean removeFrames;
	private final boolean ignoreConflicts;
	private final boolean resolveMissing;
	private final boolean checkPackageAccess;
	private final boolean fixPackageAccess;
	private final boolean rebuildSourceFilenames;
	private final boolean skipLocalMapping;
	private final boolean renameInvalidLocals;
<<<<<<< HEAD
	private final boolean skipConflictsChecking;
	private final boolean cacheMappings;
	private final boolean skipPropagate;
	final boolean logUnknownInvokeDynamic;
	private final ClassVisitor extraAnalyzeVisitor;
=======
	private final List<AnalyzeVisitorProvider> analyzeVisitors;
	private final List<StateProcessor> stateProcessors;
	private final List<ApplyVisitorProvider> preApplyVisitors;
	private final List<ApplyVisitorProvider> postApplyVisitors;
>>>>>>> 082bf525
	final Remapper extraRemapper;
	final Consumer<String> logger;

	final AtomicReference<Map<InputTag, InputTag[]>> singleInputTags = new AtomicReference<>(Collections.emptyMap()); // cache for tag -> { tag }

	final List<CompletableFuture<?>> pendingReads = new ArrayList<>(); // reads that need to be waited for before continuing processing (assumes lack of external waiting)
	final Map<String, ClassInstance> readClasses = new ConcurrentHashMap<>(); // classes being potentially concurrently read, to be transferred into unsynchronized classes later

	final MrjState defaultState = new MrjState(this, ClassInstance.MRJ_DEFAULT);
	final Map<Integer, MrjState> mrjStates = new HashMap<>();

	{
		mrjStates.put(defaultState.version, defaultState);
	}

	final Map<String, String> classMap = new HashMap<>();
	final Map<String, String> methodMap = new HashMap<>();
	final Map<String, String> methodArgMap = new HashMap<>();
	final Map<String, String> fieldMap = new HashMap<>();
	final Map<MemberInstance, Set<String>> conflicts = new ConcurrentHashMap<>();
	final Set<ClassInstance> classesToMakePublic = Collections.newSetFromMap(new ConcurrentHashMap<>());
	final Set<MemberInstance> membersToMakePublic = Collections.newSetFromMap(new ConcurrentHashMap<>());
	private Set<IMappingProvider> mappingProviders;
	final boolean ignoreFieldDesc;
	private final int threadCount;
	private final ExecutorService threadPool;

	private boolean mergedClasspath = false;
	private boolean mappingsDirty = true;
	private volatile boolean dirty = true; // volatile to make the state debug asserts more reliable, shouldn't actually see concurrent modifications
	private Map<ClassInstance, byte[]> outputBuffer;
}<|MERGE_RESOLUTION|>--- conflicted
+++ resolved
@@ -18,7 +18,6 @@
 
 package net.fabricmc.tinyremapper;
 
-<<<<<<< HEAD
 import net.fabricmc.tinyremapper.IMappingProvider.MappingAcceptor;
 import net.fabricmc.tinyremapper.IMappingProvider.Member;
 import net.fabricmc.tinyremapper.MemberInstance.MemberType;
@@ -27,23 +26,12 @@
 import org.objectweb.asm.util.CheckClassAdapter;
 
 import java.io.File;
-=======
->>>>>>> 082bf525
 import java.io.IOException;
 import java.io.UncheckedIOException;
 import java.net.URI;
 import java.net.URISyntaxException;
 import java.nio.file.*;
 import java.nio.file.attribute.BasicFileAttributes;
-<<<<<<< HEAD
-import java.util.*;
-import java.util.concurrent.*;
-import java.util.concurrent.atomic.AtomicReference;
-import java.util.function.BiConsumer;
-import java.util.function.Consumer;
-import java.util.regex.Matcher;
-import java.util.regex.Pattern;
-=======
 import java.util.ArrayDeque;
 import java.util.ArrayList;
 import java.util.Collection;
@@ -66,13 +54,10 @@
 import java.util.concurrent.TimeUnit;
 import java.util.concurrent.atomic.AtomicReference;
 import java.util.function.BiConsumer;
-import java.util.function.Supplier;
->>>>>>> 082bf525
+import java.util.function.Consumer;
 import java.util.stream.Collectors;
 import java.util.zip.ZipError;
 
-<<<<<<< HEAD
-=======
 import org.objectweb.asm.ClassReader;
 import org.objectweb.asm.ClassVisitor;
 import org.objectweb.asm.ClassWriter;
@@ -89,7 +74,6 @@
 import net.fabricmc.tinyremapper.api.TrMember;
 import net.fabricmc.tinyremapper.api.TrMember.MemberType;
 
->>>>>>> 082bf525
 public class TinyRemapper {
 	public static class Builder {
 		private Builder() { }
@@ -201,7 +185,21 @@
 			return this;
 		}
 
-<<<<<<< HEAD
+		public Builder extraPreApplyVisitor(ApplyVisitorProvider provider) {
+			preApplyVisitors.add(provider);
+			return this;
+		}
+
+		public Builder extraPostApplyVisitor(ApplyVisitorProvider provider) {
+			this.postApplyVisitors.add(provider);
+			return this;
+		}
+
+		public Builder extension(TinyRemapper.Extension extension) {
+			extension.attach(this);
+			return this;
+		}
+
 		public Builder skipConflictsChecking(boolean value) {
 			skipConflictsChecking = value;
 			return this;
@@ -224,20 +222,6 @@
 
 		public Builder logger(Consumer<String> value) {
 			logger = value;
-=======
-		public Builder extraPreApplyVisitor(ApplyVisitorProvider provider) {
-			preApplyVisitors.add(provider);
-			return this;
-		}
-
-		public Builder extraPostApplyVisitor(ApplyVisitorProvider provider) {
-			this.postApplyVisitors.add(provider);
-			return this;
-		}
-
-		public Builder extension(TinyRemapper.Extension extension) {
-			extension.attach(this);
->>>>>>> 082bf525
 			return this;
 		}
 
@@ -247,14 +231,10 @@
 					forcePropagation, propagatePrivate,
 					propagateBridges, propagateRecordComponents,
 					removeFrames, ignoreConflicts, resolveMissing, checkPackageAccess || fixPackageAccess, fixPackageAccess,
-<<<<<<< HEAD
-					rebuildSourceFilenames, skipLocalMapping, renameInvalidLocals, skipConflictsChecking,
-					cacheMappings, skipPropagate, logUnknownInvokeDynamic, extraAnalyzeVisitor, extraRemapper, logger);
-=======
 					rebuildSourceFilenames, skipLocalMapping, renameInvalidLocals,
+					skipConflictsChecking, cacheMappings, skipPropagate, logUnknownInvokeDynamic,
 					analyzeVisitors, stateProcessors, preApplyVisitors, postApplyVisitors,
-					extraRemapper);
->>>>>>> 082bf525
+					extraRemapper, logger);
 
 			return remapper;
 		}
@@ -275,25 +255,18 @@
 		private boolean rebuildSourceFilenames = false;
 		private boolean skipLocalMapping = false;
 		private boolean renameInvalidLocals = false;
-<<<<<<< HEAD
 		private boolean skipConflictsChecking = false;
 		private boolean cacheMappings = false;
 		private boolean skipPropagate = false;
 		private boolean logUnknownInvokeDynamic = true;
-		private ClassVisitor extraAnalyzeVisitor;
-=======
 		private final List<AnalyzeVisitorProvider> analyzeVisitors = new ArrayList<>();
 		private final List<StateProcessor> stateProcessors = new ArrayList<>();
 		private final List<ApplyVisitorProvider> preApplyVisitors = new ArrayList<>();
 		private final List<ApplyVisitorProvider> postApplyVisitors = new ArrayList<>();
->>>>>>> 082bf525
 		private Remapper extraRemapper;
 		private Consumer<String> logger = System.out::println;
 	}
 
-<<<<<<< HEAD
-	private TinyRemapper(Set<IMappingProvider> mappingProviders, boolean ignoreFieldDesc,
-=======
 	public interface Extension {
 		void attach(TinyRemapper.Builder builder);
 	}
@@ -310,8 +283,7 @@
 		ClassVisitor insertApplyVisitor(TrClass cls, ClassVisitor next);
 	}
 
-	private TinyRemapper(Collection<IMappingProvider> mappingProviders, boolean ignoreFieldDesc,
->>>>>>> 082bf525
+	private TinyRemapper(Set<IMappingProvider> mappingProviders, boolean ignoreFieldDesc,
 			int threadCount,
 			boolean keepInputData,
 			Set<String> forcePropagation, boolean propagatePrivate,
@@ -324,19 +296,14 @@
 			boolean rebuildSourceFilenames,
 			boolean skipLocalMapping,
 			boolean renameInvalidLocals,
-<<<<<<< HEAD
 			boolean skipConflictsChecking,
 			boolean cacheMappings,
 			boolean skipPropagate,
 			boolean logUnknownInvokeDynamic,
-			ClassVisitor extraAnalyzeVisitor,
+			List<AnalyzeVisitorProvider> analyzeVisitors, List<StateProcessor> stateProcessors,
+			List<ApplyVisitorProvider> preApplyVisitors, List<ApplyVisitorProvider> postApplyVisitors,
 			Remapper extraRemapper,
 			Consumer<String> logger) {
-=======
-			List<AnalyzeVisitorProvider> analyzeVisitors, List<StateProcessor> stateProcessors,
-			List<ApplyVisitorProvider> preApplyVisitors, List<ApplyVisitorProvider> postApplyVisitors,
-			Remapper extraRemapper) {
->>>>>>> 082bf525
 		this.mappingProviders = mappingProviders;
 		this.ignoreFieldDesc = ignoreFieldDesc;
 		this.threadCount = threadCount > 0 ? threadCount : Math.max(Runtime.getRuntime().availableProcessors(), 2);
@@ -354,18 +321,14 @@
 		this.rebuildSourceFilenames = rebuildSourceFilenames;
 		this.skipLocalMapping = skipLocalMapping;
 		this.renameInvalidLocals = renameInvalidLocals;
-<<<<<<< HEAD
 		this.skipConflictsChecking = skipConflictsChecking;
 		this.cacheMappings = cacheMappings;
 		this.skipPropagate = skipPropagate;
 		this.logUnknownInvokeDynamic = logUnknownInvokeDynamic;
-		this.extraAnalyzeVisitor = extraAnalyzeVisitor;
-=======
 		this.analyzeVisitors = analyzeVisitors;
 		this.stateProcessors = stateProcessors;
 		this.preApplyVisitors = preApplyVisitors;
 		this.postApplyVisitors = postApplyVisitors;
->>>>>>> 082bf525
 		this.extraRemapper = extraRemapper;
 		this.logger = logger;
 	}
@@ -599,19 +562,9 @@
 				if (Files.isDirectory(file)) {
 					Files.walkFileTree(file, new SimpleFileVisitor<Path>() {
 						@Override
-<<<<<<< HEAD
 						public FileVisitResult visitFile(Path file, BasicFileAttributes attrs) {
 							if (file.toString().endsWith(".class")) {
 								ret.add(read(file, isInput, tags, srcPath, fsToClose, false));
-=======
-						public List<ClassInstance> get() {
-							try {
-								return readFile(file, isInput, tags, srcPath, fsToClose);
-							} catch (URISyntaxException e) {
-								throw new RuntimeException(e);
-							} catch (IOException | ZipError e) {
-								throw new RuntimeException("Error reading file "+file, e);
->>>>>>> 082bf525
 							}
 
 							return FileVisitResult.CONTINUE;
@@ -650,20 +603,6 @@
 		return CompletableFuture.completedFuture(Collections.emptyList());
 	}
 
-	private static int analyzeMrjVersion(MrjPath file, String name) {
-		String pathOrNull = file.pathOrNull();
-		if (pathOrNull == null) {
-			return ClassInstance.MRJ_DEFAULT;
-		}
-		if (File.separator.equals("/")) {
-			return analyzeMrjVersion(pathOrNull, name);
-		} else if (File.separator.equals("\\")) {
-			return analyzeMrjVersion(pathOrNull.replace('\\', '/'), name);
-		} else {
-			throw new RuntimeException("Unknown file separator detected.");
-		}
-	}
-
 	private interface MrjPath {
 		byte[] bytes() throws IOException;
 
@@ -690,7 +629,6 @@
 		}
 	}
 
-<<<<<<< HEAD
 	private static class FileMrjPath implements MrjPath {
 		private byte[] bytes;
 		private Path path;
@@ -715,27 +653,45 @@
 			return path.toString();
 		}
 	}
-=======
-	/**
-	 * Determine the MRJ version of the supplied class file and name.
-	 *
-	 * <p>This assumes that the file path follows the usual META-INF/versions/{@code <version>}/pkg/for/cls.class form.
-	 */
-	private static int analyzeMrjVersion(Path file, String name) {
-		assert file.getFileName().toString().endsWith(".class");
->>>>>>> 082bf525
-
-		int pkgCount = 0;
-		int pos = 0;
-
-		while ((pos = name.indexOf('/', pos) + 1) > 0) {
-			pkgCount++;
-		}
-
-		int pathNameCount = file.getNameCount();
-		int pathNameOffset = pathNameCount - pkgCount - 1; // path index for root package
-
-		if (pathNameOffset >= 3
+
+		private static int analyzeMrjVersion(MrjPath file, String name) {
+			String pathOrNull = file.pathOrNull();
+			if (pathOrNull == null) {
+				return ClassInstance.MRJ_DEFAULT;
+			}
+			if (File.separator.equals("/")) {
+				return analyzeMrjVersion(pathOrNull, name);
+			} else if (File.separator.equals("\\")) {
+				return analyzeMrjVersion(pathOrNull.replace('\\', '/'), name);
+			} else {
+				throw new RuntimeException("Unknown file separator detected.");
+			}
+		}
+
+		/**
+		 * Determine the MRJ version of the supplied class file and name.
+		 *
+		 * <p>This assumes that the file path follows the usual META-INF/versions/{@code <version>}/pkg/for/cls.class form.
+		 */
+		private static int analyzeMrjVersion(MrjPath file, String name) {
+			assert file.getFileName().toString().endsWith(".class");
+
+			int pkgCount = 0;
+			int pos = 0;
+
+			while ((pos = name.indexOf('/', pos) + 1) > 0) {
+				pkgCount++;
+			}
+		}
+
+	private static int analyzeMrjVersion(String file, String name) {
+		name = name + ".class";
+
+				int pathNameCount = file.getNameCount();
+				int pathNameOffset = pathNameCount - pkgCount - 1; // path index for root package
+
+
+				if (pathNameOffset >= 3
 				&& file.getName(pathNameOffset - 3).toString().equals("META-INF") // root pkg is in META-INF/x/x
 				&& file.getName(pathNameOffset - 2).toString().equals("versions") // root pkg is in META-INF/versions/x
 				&& file.subpath(pathNameOffset, pathNameCount).toString().replace('\\', '/').regionMatches(0, name, 0, name.length())) { // verify class name == path from root pkg dir, ignores suffix like .class
@@ -790,11 +746,6 @@
 		return ret;
 	}
 
-<<<<<<< HEAD
-	String mapClass(String className) {
-		return remapper.map(className);
-	}
-
 	private void loadMappings(boolean ignoreCached) {
 		if (mappingsDirty || ignoreCached) {
 			classMap.clear();
@@ -808,9 +759,6 @@
 
 		if (!mappingsDirty) return;
 		mappingsDirty = false;
-=======
-	private void loadMappings() {
->>>>>>> 082bf525
 		MappingAcceptor acceptor = new MappingAcceptor() {
 			@Override
 			public void acceptClass(String srcName, String dstName) {
@@ -928,31 +876,30 @@
 		}
 	}
 
-<<<<<<< HEAD
-	private void unmergeClasses() {
+	private void unmergeClasses(MrjState state) {
 		mergedClasspath = false;
-		for (ClassInstance node : classes.values()) {
+		for (ClassInstance node : state.classes.values()) {
 			node.parents.clear();
 			node.children.clear();
 		}
 	}
 
-	private void mergeClasspath() {
+	private void mergeClasspath(MrjState state) {
 		if (mergedClasspath) return;
 		mergedClasspath = true;
-		for (ClassInstance node : classes.values()) {
+		for (ClassInstance node : state.classes.values()) {
 			if (node.isInput) continue;
 			assert node.getSuperName() != null;
 
-			ClassInstance parent = classes.get(node.getSuperName());
+			ClassInstance parent = state.getClass(node.getSuperName());
 
 			if (parent != null) {
 				node.parents.add(parent);
 				parent.children.add(node);
 			}
 
-			for (String iface : node.getInterfaces()) {
-				parent = classes.get(iface);
+			for (String iface : node.getInterfaceNames0()) {
+				parent = state.getClass(iface);
 
 				if (parent != null) {
 					node.parents.add(parent);
@@ -966,21 +913,17 @@
 		for (ClassInstance node : classes.values().parallelStream()
 				.filter(node -> node.isInput)
 				.collect(Collectors.toList())) {
-=======
-	private void merge(MrjState state) {
-		for (ClassInstance node : state.classes.values()) {
->>>>>>> 082bf525
 			assert node.getSuperName() != null;
 
-			ClassInstance parent = state.getClass(node.getSuperName());
+			ClassInstance parent = classes.get(node.getSuperName());
 
 			if (parent != null) {
 				node.parents.add(parent);
 				parent.children.add(node);
 			}
 
-			for (String iface : node.getInterfaceNames0()) {
-				parent = state.getClass(iface);
+			for (String iface : node.getInterfaces()) {
+				parent = classes.get(iface);
 
 				if (parent != null) {
 					node.parents.add(parent);
@@ -990,7 +933,6 @@
 		}
 	}
 
-<<<<<<< HEAD
 	private void unmergeInput() {
 		classes.values().parallelStream()
 				.filter(node -> node.isInput)
@@ -999,7 +941,7 @@
 				.forEach(node -> node.children.removeIf(child -> child.isInput));
 	}
 
-	private void propagate() {
+	private void propagate(MrjState state) {
 		if (skipPropagate) return;
 		conflicts.clear();
 		classes.values().parallelStream().forEach(value -> {
@@ -1009,10 +951,6 @@
 				member.newNameOriginatingCls = null;
 			}
 		});
-
-=======
-	private void propagate(MrjState state) {
->>>>>>> 082bf525
 		List<Future<?>> futures = new ArrayList<>();
 		List<Map.Entry<String, String>> tasks = new ArrayList<>();
 		int maxTasks = methodMap.size() / threadCount / 4;
@@ -1046,12 +984,8 @@
 		handleConflicts(state);
 	}
 
-<<<<<<< HEAD
-	private void handleConflicts() {
+	private void handleConflicts(MrjState state) {
 		if (skipConflictsChecking) return;
-=======
-	private void handleConflicts(MrjState state) {
->>>>>>> 082bf525
 		Set<String> testSet = new HashSet<>();
 		boolean targetNameCheckFailed = false;
 
@@ -1123,13 +1057,8 @@
 				logger.accept(String.format("  %s %s %s (%s) -> %s", member.cls.getName(), member.type.name(), member.name, member.desc, names));
 
 				if (ignoreConflicts) {
-<<<<<<< HEAD
-					Map<String, String> mappings = member.type == MemberType.METHOD ? methodMap : fieldMap;
+					Map<String, String> mappings = member.type == TrMember.MemberType.METHOD ? methodMap : fieldMap;
 					String mappingName = mappings.get(member.cls.getName() + "/" + member.getId());
-=======
-					Map<String, String> mappings = member.type == TrMember.MemberType.METHOD ? methodMap : fieldMap;
-					String mappingName = mappings.get(member.cls.getName()+"/"+member.getId());
->>>>>>> 082bf525
 
 					if (mappingName == null) { // no direct mapping match, try parents
 						Queue<ClassInstance> queue = new ArrayDeque<>(member.cls.parents);
@@ -1174,13 +1103,8 @@
 		synchronized (this) { // guard against concurrent apply invocations
 			refresh();
 
-<<<<<<< HEAD
-			for (int version : mrjClasses.keySet()) {
-				mrjRefresh(version);
-=======
 			if (outputBuffer == null) { // first (inputTags present) or full (no input tags) output invocation, process everything but don't output if input tags are present
 				BiConsumer<ClassInstance, byte[]> immediateOutputConsumer;
->>>>>>> 082bf525
 
 				if (fixPackageAccess || hasInputTags) { // need re-processing or output buffering for repeated applies
 					outputBuffer = new ConcurrentHashMap<>();
@@ -1211,17 +1135,10 @@
 
 				boolean needsFixes = !classesToMakePublic.isEmpty() || !membersToMakePublic.isEmpty();
 
-<<<<<<< HEAD
-					if (fixPackageAccess) {
-						if (needsFixes) {
-							logger.accept(String.format("Fixing access for %d classes and %d members.", classesToMakePublic.size(), membersToMakePublic.size()));
-						}
-=======
 				if (fixPackageAccess) {
 					if (needsFixes) {
-						System.out.printf("Fixing access for %d classes and %d members.%n", classesToMakePublic.size(), membersToMakePublic.size());
+							logger.accept(String.format("Fixing access for %d classes and %d members.", classesToMakePublic.size(), membersToMakePublic.size()));
 					}
->>>>>>> 082bf525
 
 					for (Map.Entry<ClassInstance, byte[]> entry : outputBuffer.entrySet()) {
 						ClassInstance cls = entry.getKey();
@@ -1265,22 +1182,13 @@
 	 * This function will setup {@code mrjClasses} with any new MRJ version
 	 * added. It will put the result of {@code constructMrjCopy} from lower
 	 * MRJ version to the new version.
-<<<<<<< HEAD
 	 *
-	 * @param versions the new versions that need to be added in to {@code mrjClasses}
-=======
 	 * @param newVersions the new versions that need to be added in to {@code mrjClasses}
->>>>>>> 082bf525
 	 */
 	private void fixMrjClasses(Set<Integer> newVersions) {
 		// ensure the new version is added from lowest to highest
-<<<<<<< HEAD
-		for (int toVersion : versions.stream().sorted().collect(Collectors.toList())) {
-			Map<String, ClassInstance> toClasses = new HashMap<>();
-=======
 		for (int newVersion: newVersions.stream().sorted().collect(Collectors.toList())) {
 			MrjState newState = new MrjState(this, newVersion);
->>>>>>> 082bf525
 
 			if (mrjStates.put(newVersion, newState) != null) {
 				throw new RuntimeException("internal error: duplicate versions in mrjClasses");
@@ -1293,13 +1201,8 @@
 			if (fromVersion.isPresent()) {
 				Map<String, ClassInstance> fromClasses = mrjStates.get(fromVersion.get()).classes;
 
-<<<<<<< HEAD
 				for (ClassInstance cls : fromClasses.values()) {
-					addClass(cls.constructMrjCopy(), toClasses, false);
-=======
-				for (ClassInstance cls: fromClasses.values()) {
 					addClass(cls.constructMrjCopy(newState), newState.classes, false);
->>>>>>> 082bf525
 				}
 			}
 		}
@@ -1311,21 +1214,9 @@
 			classes.values().removeIf(node -> node.isInput);
 		}
 	}
-
-<<<<<<< HEAD
 	public void prepareClasses() {
 		synchronized (this) {
 			_prepareClasses();
-=======
-		outputBuffer = null;
-
-		if (!pendingReads.isEmpty()) {
-			for (CompletableFuture<?> future : pendingReads) {
-				future.join();
-			}
-
-			pendingReads.clear();
->>>>>>> 082bf525
 		}
 	}
 
@@ -1339,22 +1230,15 @@
 			for (ClassInstance cls : readClasses.values()) {
 				// TODO: this might be able to optimize, any suggestion?
 				int clsVersion = cls.getMrjVersion();
-<<<<<<< HEAD
-				addClass(cls, mrjClasses.get(clsVersion), false);
-
-				for (int version : mrjClasses.keySet().stream().filter(v -> v > clsVersion).collect(Collectors.toSet())) {
-					addClass(cls.constructMrjCopy(), mrjClasses.get(version), false);
-=======
 				MrjState state = mrjStates.get(clsVersion);
 				cls.setContext(state);
 				addClass(cls, state.classes, false);
 
-				for (int version: mrjStates.keySet()) {
+				for (int version : mrjStates.keySet()) {
 					if (version > clsVersion) {
 						MrjState newState = mrjStates.get(version);
 						addClass(cls.constructMrjCopy(newState), newState.classes, false);
 					}
->>>>>>> 082bf525
 				}
 			}
 
@@ -1370,6 +1254,8 @@
 			return;
 		}
 
+		outputBuffer = null;
+
 		if (!pendingReads.isEmpty()) {
 			for (CompletableFuture<?> future : pendingReads) {
 				future.join();
@@ -1392,11 +1278,7 @@
 		assert new HashSet<>(state.classes.values()).size() == state.classes.size();
 		assert state.classes.values().stream().map(ClassInstance::getName).distinct().count() == state.classes.size();
 
-<<<<<<< HEAD
-		mergeInput();
-		propagate();
-=======
-		merge(state);
+		mergeInput(state);
 		propagate(state);
 
 		for (StateProcessor processor : stateProcessors) {
@@ -1404,7 +1286,6 @@
 		}
 
 		state.dirty = false;
->>>>>>> 082bf525
 	}
 
 	private byte[] apply(final ClassInstance cls) {
@@ -1585,38 +1466,7 @@
 					continue;
 				}
 
-<<<<<<< HEAD
-				cls = member.cls;
-				boolean isVirtual = member.isVirtual();
-
-				visitedUp.add(cls);
-				visitedDown.add(cls);
-				cls.propagate(TinyRemapper.this, type, className, idSrc, nameDst,
-						(isVirtual ? Direction.ANY : Direction.DOWN), isVirtual, false,
-						true, visitedUp, visitedDown);
-				visitedUp.clear();
-				visitedDown.clear();
-
-				if (propagateRecordComponents != LinkedMethodPropagation.DISABLED
-				    && cls.isRecord()
-				    && type == MemberType.FIELD
-				    && (member.access & (Opcodes.ACC_STATIC | Opcodes.ACC_PRIVATE | Opcodes.ACC_FINAL)) == (Opcodes.ACC_PRIVATE | Opcodes.ACC_FINAL)) { // not static, but private+final
-					String getterIdSrc = MemberInstance.getMethodId(member.name, "()".concat(member.desc));
-					MemberInstance getter = cls.getMember(MemberType.METHOD, getterIdSrc);
-
-					if (getter != null && getter.isVirtual()) {
-						visitedUp.add(cls);
-						visitedDown.add(cls);
-						cls.propagate(TinyRemapper.this, MemberType.METHOD, className, getterIdSrc, nameDst,
-								Direction.ANY, true, true,
-								true, visitedUp, visitedDown);
-						visitedUp.clear();
-						visitedDown.clear();
-					}
-				}
-=======
 				Propagator.propagate(member, idSrc, nameDst, visitedUp, visitedDown);
->>>>>>> 082bf525
 			}
 		}
 
@@ -1703,18 +1553,14 @@
 	private final boolean rebuildSourceFilenames;
 	private final boolean skipLocalMapping;
 	private final boolean renameInvalidLocals;
-<<<<<<< HEAD
 	private final boolean skipConflictsChecking;
 	private final boolean cacheMappings;
 	private final boolean skipPropagate;
 	final boolean logUnknownInvokeDynamic;
-	private final ClassVisitor extraAnalyzeVisitor;
-=======
 	private final List<AnalyzeVisitorProvider> analyzeVisitors;
 	private final List<StateProcessor> stateProcessors;
 	private final List<ApplyVisitorProvider> preApplyVisitors;
 	private final List<ApplyVisitorProvider> postApplyVisitors;
->>>>>>> 082bf525
 	final Remapper extraRemapper;
 	final Consumer<String> logger;
 
