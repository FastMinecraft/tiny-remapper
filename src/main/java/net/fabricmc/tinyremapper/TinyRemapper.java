--- conflicted
+++ resolved
@@ -50,12 +50,8 @@
 import java.util.concurrent.TimeUnit;
 import java.util.concurrent.atomic.AtomicReference;
 import java.util.function.BiConsumer;
-<<<<<<< HEAD
 import java.util.function.Consumer;
-=======
-import java.util.function.Supplier;
 import java.util.regex.Pattern;
->>>>>>> 3ce66b3b
 import java.util.stream.Collectors;
 
 import org.objectweb.asm.ClassReader;
@@ -240,12 +236,8 @@
 					forcePropagation, propagatePrivate,
 					propagateBridges, propagateRecordComponents,
 					removeFrames, ignoreConflicts, resolveMissing, checkPackageAccess || fixPackageAccess, fixPackageAccess,
-<<<<<<< HEAD
-					rebuildSourceFilenames, skipLocalMapping, renameInvalidLocals,
+					rebuildSourceFilenames, skipLocalMapping, renameInvalidLocals, invalidLvNamePattern,
 					skipConflictsChecking, cacheMappings, skipPropagate, logUnknownInvokeDynamic,
-=======
-					rebuildSourceFilenames, skipLocalMapping, renameInvalidLocals, invalidLvNamePattern,
->>>>>>> 3ce66b3b
 					analyzeVisitors, stateProcessors, preApplyVisitors, postApplyVisitors,
 					extraRemapper, logger);
 
@@ -268,14 +260,11 @@
 		private boolean rebuildSourceFilenames = false;
 		private boolean skipLocalMapping = false;
 		private boolean renameInvalidLocals = false;
-<<<<<<< HEAD
+		private Pattern invalidLvNamePattern;
 		private boolean skipConflictsChecking = false;
 		private boolean cacheMappings = false;
 		private boolean skipPropagate = false;
 		private boolean logUnknownInvokeDynamic = true;
-=======
-		private Pattern invalidLvNamePattern;
->>>>>>> 3ce66b3b
 		private final List<AnalyzeVisitorProvider> analyzeVisitors = new ArrayList<>();
 		private final List<StateProcessor> stateProcessors = new ArrayList<>();
 		private final List<ApplyVisitorProvider> preApplyVisitors = new ArrayList<>();
@@ -312,15 +301,11 @@
 			boolean fixPackageAccess,
 			boolean rebuildSourceFilenames,
 			boolean skipLocalMapping,
-<<<<<<< HEAD
-			boolean renameInvalidLocals,
+			boolean renameInvalidLocals, Pattern invalidLvNamePattern,
 			boolean skipConflictsChecking,
 			boolean cacheMappings,
 			boolean skipPropagate,
 			boolean logUnknownInvokeDynamic,
-=======
-			boolean renameInvalidLocals, Pattern invalidLvNamePattern,
->>>>>>> 3ce66b3b
 			List<AnalyzeVisitorProvider> analyzeVisitors, List<StateProcessor> stateProcessors,
 			List<ApplyVisitorProvider> preApplyVisitors, List<ApplyVisitorProvider> postApplyVisitors,
 			Remapper extraRemapper,
@@ -342,14 +327,11 @@
 		this.rebuildSourceFilenames = rebuildSourceFilenames;
 		this.skipLocalMapping = skipLocalMapping;
 		this.renameInvalidLocals = renameInvalidLocals;
-<<<<<<< HEAD
+		this.invalidLvNamePattern = invalidLvNamePattern;
 		this.skipConflictsChecking = skipConflictsChecking;
 		this.cacheMappings = cacheMappings;
 		this.skipPropagate = skipPropagate;
 		this.logUnknownInvokeDynamic = logUnknownInvokeDynamic;
-=======
-		this.invalidLvNamePattern = invalidLvNamePattern;
->>>>>>> 3ce66b3b
 		this.analyzeVisitors = analyzeVisitors;
 		this.stateProcessors = stateProcessors;
 		this.preApplyVisitors = preApplyVisitors;
@@ -1611,14 +1593,11 @@
 	private final boolean rebuildSourceFilenames;
 	private final boolean skipLocalMapping;
 	private final boolean renameInvalidLocals;
-<<<<<<< HEAD
+	private final Pattern invalidLvNamePattern;
 	private final boolean skipConflictsChecking;
 	private final boolean cacheMappings;
 	private final boolean skipPropagate;
 	final boolean logUnknownInvokeDynamic;
-=======
-	private final Pattern invalidLvNamePattern;
->>>>>>> 3ce66b3b
 	private final List<AnalyzeVisitorProvider> analyzeVisitors;
 	private final List<StateProcessor> stateProcessors;
 	private final List<ApplyVisitorProvider> preApplyVisitors;
