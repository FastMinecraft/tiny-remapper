--- conflicted
+++ resolved
@@ -136,11 +136,7 @@
 		return createAsmAnnotationRemapper(descriptor, super.visitTypeAnnotation(typeRef, typePath, descriptor, visible), remapper);
 	}
 
-<<<<<<< HEAD
 	public static AnnotationVisitor createAsmAnnotationRemapper(String desc, AnnotationVisitor annotationVisitor, Remapper remapper) {
-		return annotationVisitor == null ? null : new AsmAnnotationRemapper(annotationVisitor, remapper, desc);
-=======
-	public static AnnotationRemapper createAsmAnnotationRemapper(String desc, AnnotationVisitor annotationVisitor, Remapper remapper) {
 		return annotationVisitor == null ? null : new AsmAnnotationRemapper(desc, annotationVisitor, remapper, desc);
 	}
 
@@ -156,7 +152,6 @@
 		if (rebuildSourceFilenames && !sourceNameVisited && kind.ordinal() > VisitKind.SOURCE.ordinal()) {
 			visitSource(null, null);
 		}
->>>>>>> ecf4bdeb
 	}
 
 	private final boolean rebuildSourceFilenames;
@@ -692,18 +687,12 @@
 		private final boolean renameInvalidLocals;
 	}
 
-<<<<<<< HEAD
 	private static class AsmAnnotationRemapper extends AnnotationVisitor {
 		protected final Remapper remapper;
 
-		public AsmAnnotationRemapper(AnnotationVisitor annotationVisitor, Remapper remapper, String annotationDesc) {
+		public AsmAnnotationRemapper(String descriptor, AnnotationVisitor annotationVisitor, Remapper remapper, String annotationDesc) {
 			super(Opcodes.ASM9, annotationVisitor);
 			this.remapper = remapper;
-=======
-	private static class AsmAnnotationRemapper extends AnnotationRemapper {
-		AsmAnnotationRemapper(String descriptor, AnnotationVisitor annotationVisitor, Remapper remapper, String annotationDesc) {
-			super(descriptor, annotationVisitor, remapper);
->>>>>>> ecf4bdeb
 
 			annotationClass = Type.getType(annotationDesc).getInternalName();
 		}
