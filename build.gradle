--- conflicted
+++ resolved
@@ -9,11 +9,7 @@
 sourceCompatibility = JavaVersion.VERSION_1_8
 targetCompatibility = JavaVersion.VERSION_1_8
 
-<<<<<<< HEAD
-version = '1.2.0'
-=======
-version = '0.5.0'
->>>>>>> 082bf525
+version = '1.3.0'
 
 def ENV = System.getenv()
 
