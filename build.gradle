plugins {
	id 'java'
	id 'maven-publish'
	id 'checkstyle'
	id 'com.diffplug.spotless' version '5.14.2'
	id 'com.github.johnrengelman.shadow' version '6.1.0'
}

sourceCompatibility = JavaVersion.VERSION_1_8
targetCompatibility = JavaVersion.VERSION_1_8

<<<<<<< HEAD
version = '1.3.' + System.getenv("GITHUB_RUN_NUMBER") ?: "9999"
=======
version = '0.6.0'
>>>>>>> 3ce66b3b

def ENV = System.getenv()

group = 'dev.architectury'
archivesBaseName = 'tiny-remapper'

repositories {
	mavenCentral()
}

dependencies {
	implementation 'org.ow2.asm:asm:9.1'
	implementation 'org.ow2.asm:asm-commons:9.1'
	implementation 'org.ow2.asm:asm-tree:9.1'
	implementation 'org.ow2.asm:asm-util:9.1'

	testImplementation 'org.junit.jupiter:junit-jupiter:5.6.2'
}

java {
	withSourcesJar()
}

tasks.withType(JavaCompile).configureEach {
	it.options.encoding = "UTF-8"

	if (JavaVersion.current().isJava9Compatible()) {
		it.options.release = 8
	}
}

shadowJar {
	relocate 'net.fabricmc.tinyremapper', 'dev.architectury.tinyremapper'
	classifier null
	configurations = []
}

test {
	useJUnitPlatform()
	testLogging {
		showStandardStreams = true
		exceptionFormat = 'full'
		events = ['passed', 'failed', 'skipped']
	}
}

jar {
	manifest {
		attributes	'Implementation-Title': 'TinyRemapper',
					'Implementation-Version': archiveVersion,
					'Main-Class': "dev.architectury.tinyremapper.Main"
	}
	classifier 'raw'
}

checkstyle {
	configFile = file("checkstyle.xml")
	toolVersion = '8.31'
}

spotless {
	ratchetFrom 'origin/master'

	java {
		licenseHeaderFile(rootProject.file('HEADER')).yearSeparator(', ')
	}
}

publishing {
	publications {
		mavenJava(MavenPublication) {
			artifact shadowJar
		}
	}

	repositories {
		if (ENV.MAVEN_URL) {
			maven {
				url ENV.MAVEN_URL
				credentials {
					username ENV.MAVEN_USERNAME
					password ENV.MAVEN_PASSWORD
				}
			}
		}
	}
}

// A task to ensure that the version being released has not already been released.
task checkVersion {
	doFirst {
		def xml = new URL("https://maven.fabricmc.net/net/fabricmc/tiny-remapper/maven-metadata.xml").text
		def metadata = new XmlSlurper().parseText(xml)
		def versions = metadata.versioning.versions.version*.text();
		if (versions.contains(version)) {
			throw new RuntimeException("${version} has already been released!")
		}
	}
}

publish.mustRunAfter checkVersion<|MERGE_RESOLUTION|>--- conflicted
+++ resolved
@@ -9,11 +9,7 @@
 sourceCompatibility = JavaVersion.VERSION_1_8
 targetCompatibility = JavaVersion.VERSION_1_8
 
-<<<<<<< HEAD
-version = '1.3.' + System.getenv("GITHUB_RUN_NUMBER") ?: "9999"
-=======
-version = '0.6.0'
->>>>>>> 3ce66b3b
+version = '1.4.' + System.getenv("GITHUB_RUN_NUMBER") ?: "9999"
 
 def ENV = System.getenv()
 
